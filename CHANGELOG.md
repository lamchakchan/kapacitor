--- conflicted
+++ resolved
@@ -1,6 +1,5 @@
 # Changelog
 
-<<<<<<< HEAD
 ## v1.1.1 [unreleased]
 
 ### Release Notes
@@ -36,13 +35,11 @@
 
 - [#1043](https://github.com/influxdata/kapacitor/issues/1043): logrotate.d ignores kapacitor configuration due to bad file mode
 
-=======
 ## v1.1.1 [2016-12-02]
 
 ### Release Notes
 
 No changes to Kapacitor, only upgrading to go 1.7.4 for security patches.
->>>>>>> d1e0173d
 
 ## v1.1.0 [2016-10-07]
 
